// Copyright 2025 @polkadot-cloud/polkadot-staking-dashboard authors & contributors
// SPDX-License-Identifier: GPL-3.0-only

import { useApi } from 'contexts/Api'
import { useValidators } from 'contexts/Validators/ValidatorEntries'
import { CardWrapper } from 'library/Card/Wrappers'
import { ValidatorList } from 'library/ValidatorList'
import { useTranslation } from 'react-i18next'
import { Page, Stat } from 'ui-core/base'
import { ActiveValidators } from './Stats/ActiveValidators'
import { AverageCommission } from './Stats/AverageCommission'
import { TotalValidators } from './Stats/TotalValidators'

export const AllValidators = () => {
  const { t } = useTranslation('pages')
  const { isReady } = useApi()
  const { getValidators } = useValidators()
  const validators = getValidators()

  return (
    <>
      <Stat.Row>
        <ActiveValidators />
        <TotalValidators />
        <AverageCommission />
      </Stat.Row>
      <Page.Row>
        <CardWrapper>
          {!isReady ? (
            <div className="item"><h3>{t('connecting')}...</h3></div>
          ) : (
            <>
              {validators.length === 0 ? (
                <div className="item"><h3>{t('fetchingValidators')}...</h3></div>
              ) : (
                <ValidatorList
                  bondFor="nominator"
                  validators={validators}
                  title={t('networkValidators')}
                  selectable={false}
                  defaultFilters={{
                    includes: ['active'],
                    excludes: [
                      'all_commission',
                      'blocked_nominations',
                      'missing_identity',
                    ],
                  }}
                  defaultOrder="rank"
                  allowListFormat={false}
                  allowMoreCols
                  allowFilters
                  allowSearch
<<<<<<< HEAD
                  itemsPerPage={100}
=======
                  itemsPerPage={50}
                  toggleFavorites
>>>>>>> 9a29e2f7
                />
              )}
            </>
          )}
        </CardWrapper>
      </Page.Row>
    </>
  )
}<|MERGE_RESOLUTION|>--- conflicted
+++ resolved
@@ -1,21 +1,55 @@
-// Copyright 2025 @polkadot-cloud/polkadot-staking-dashboard authors & contributors
-// SPDX-License-Identifier: GPL-3.0-only
-
-import { useApi } from 'contexts/Api'
-import { useValidators } from 'contexts/Validators/ValidatorEntries'
-import { CardWrapper } from 'library/Card/Wrappers'
-import { ValidatorList } from 'library/ValidatorList'
-import { useTranslation } from 'react-i18next'
-import { Page, Stat } from 'ui-core/base'
-import { ActiveValidators } from './Stats/ActiveValidators'
-import { AverageCommission } from './Stats/AverageCommission'
-import { TotalValidators } from './Stats/TotalValidators'
+import { useApi } from '../contexts/Api';
+import { useValidators } from '../contexts/Validators/ValidatorEntries';
+import { CardWrapper } from '../library/Card/Wrappers';
+import { ValidatorList } from '../library/ValidatorList';
+import { useTranslation } from 'react-i18next';
+import { Page, Stat } from '../ui-core/base';
+import { ActiveValidators } from './Stats/ActiveValidators';
+import { AverageCommission } from './Stats/AverageCommission';
+import { TotalValidators } from './Stats/TotalValidators';
 
 export const AllValidators = () => {
-  const { t } = useTranslation('pages')
-  const { isReady } = useApi()
-  const { getValidators } = useValidators()
-  const validators = getValidators()
+  const { t } = useTranslation('pages');
+  const { isReady, error: apiError } = useApi();
+  const { getValidators, isLoading, error: validatorsError } = useValidators();
+  const validators = getValidators();
+
+  if (apiError) {
+    return (
+      <div style={{
+        padding: '2rem',
+        textAlign: 'center',
+        background: 'linear-gradient(135deg, #f8d7da 0%, #f5c6cb 100%)',
+        borderRadius: '12px',
+        border: '1px solid #f5c6cb',
+        margin: '1rem 0'
+      }}>
+        <div style={{ fontSize: '2rem', marginBottom: '1rem' }}>❌</div>
+        <h3 style={{ color: '#721c24', marginBottom: '1rem' }}>Connection Error</h3>
+        <p style={{ color: '#721c24', marginBottom: '1rem' }}>{apiError}</p>
+        <p style={{ color: '#721c24' }}>Please check your internet connection and try again.</p>
+      </div>
+    );
+  }
+
+  if (!isReady) {
+    return (
+      <div className="loading-container" style={{
+        padding: '2rem',
+        textAlign: 'center',
+        background: 'linear-gradient(135deg, #f8f9fa 0%, #e9ecef 100%)',
+        borderRadius: '12px',
+        border: '1px solid #dee2e6',
+        margin: '1rem 0'
+      }}>
+        <div style={{ fontSize: '2rem', marginBottom: '1rem', animation: 'pulse 2s infinite' }}>🔗</div>
+        <h3 style={{ color: '#495057', marginBottom: '1rem' }}>Connecting to Network...</h3>
+        <p style={{ color: '#6c757d', marginBottom: '1rem' }}>
+          Please wait while we establish a secure connection.
+        </p>
+      </div>
+    );
+  }
 
   return (
     <>
@@ -26,43 +60,69 @@
       </Stat.Row>
       <Page.Row>
         <CardWrapper>
-          {!isReady ? (
-            <div className="item"><h3>{t('connecting')}...</h3></div>
+          {isLoading ? (
+            <div className="loading-container" style={{
+              padding: '2rem',
+              textAlign: 'center',
+              background: 'linear-gradient(135deg, #f8f9fa 0%, #e9ecef 100%)',
+              borderRadius: '12px',
+              border: '1px solid #dee2e6',
+              margin: '1rem 0'
+            }}>
+              <div style={{ fontSize: '2rem', marginBottom: '1rem', animation: 'pulse 2s infinite' }}>
+                📊
+              </div>
+              <h3 style={{ color: '#495057', marginBottom: '1rem' }}>Loading Validator Data...</h3>
+              <p style={{ color: '#6c757d', marginBottom: '1rem' }}>
+                Fetching comprehensive validator information from the network.
+              </p>
+            </div>
+          ) : validatorsError ? (
+            <div style={{
+              padding: '2rem',
+              textAlign: 'center',
+              background: 'linear-gradient(135deg, #f8d7da 0%, #f5c6cb 100%)',
+              borderRadius: '12px',
+              border: '1px solid #f5c6cb',
+              margin: '1rem 0'
+            }}>
+              <div style={{ fontSize: '2rem', marginBottom: '1rem' }}>❌</div>
+              <h3 style={{ color: '#721c24', marginBottom: '1rem' }}>Error Loading Validators</h3>
+              <p style={{ color: '#721c24' }}>{validatorsError}</p>
+            </div>
+          ) : validators.length === 0 ? (
+            <div style={{
+              padding: '2rem',
+              textAlign: 'center',
+              background: 'linear-gradient(135deg, #f8f9fa 0%, #e9ecef 100%)',
+              borderRadius: '12px',
+              border: '1px solid #dee2e6',
+              margin: '1rem 0'
+            }}>
+              <div style={{ fontSize: '2rem', marginBottom: '1rem' }}>🔍</div>
+              <h3 style={{ color: '#495057', marginBottom: '1rem' }}>No Validators Found</h3>
+              <p style={{ color: '#6c757d' }}>No validator data available at the moment. Please try refreshing the page.</p>
+            </div>
           ) : (
-            <>
-              {validators.length === 0 ? (
-                <div className="item"><h3>{t('fetchingValidators')}...</h3></div>
-              ) : (
-                <ValidatorList
-                  bondFor="nominator"
-                  validators={validators}
-                  title={t('networkValidators')}
-                  selectable={false}
-                  defaultFilters={{
-                    includes: ['active'],
-                    excludes: [
-                      'all_commission',
-                      'blocked_nominations',
-                      'missing_identity',
-                    ],
-                  }}
-                  defaultOrder="rank"
-                  allowListFormat={false}
-                  allowMoreCols
-                  allowFilters
-                  allowSearch
-<<<<<<< HEAD
-                  itemsPerPage={100}
-=======
-                  itemsPerPage={50}
-                  toggleFavorites
->>>>>>> 9a29e2f7
-                />
-              )}
-            </>
+            <ValidatorList
+              bondFor="nominator"
+              validators={validators}
+              title={t('networkValidators')}
+              selectable={false}
+              defaultFilters={{
+                includes: ['active'],
+                excludes: [
+                  'all_commission',
+                  'blocked_nominations',
+                  'missing_identity',
+                ],
+              }}
+              defaultOrder="rank"
+              allowListFormat={false}
+              allowMoreCols
+              allowFilters
+              allowSearch
+              itemsPerPage={50}
+            />
           )}
-        </CardWrapper>
-      </Page.Row>
-    </>
-  )
-}+        </