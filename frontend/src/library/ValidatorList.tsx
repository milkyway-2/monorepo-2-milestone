--- conflicted
+++ resolved
@@ -17,7 +17,7 @@
   pinkLight: '#FF2670',
 };
 
-<<<<<<< HEAD
+// Quick Actions suggestions
 const getSuggestions = (stats: ValidatorStatistics) => {
   const arr: { title: string; description: string; severity: 'critical' | 'warning' | 'info' }[] = [];
   if (stats.performance < 50) {
@@ -33,8 +33,6 @@
   return arr;
 };
 
-=======
->>>>>>> 9a29e2f7
 interface ValidatorListProps {
   bondFor: string;
   validators: Validator[];
@@ -63,12 +61,9 @@
   const [validatorStats, setValidatorStats] = useState<Record<string, ValidatorStatistics>>({});
   const [expandedValidators, setExpandedValidators] = useState<Set<string>>(new Set());
   const [isLoadingAll, setIsLoadingAll] = useState(false);
-<<<<<<< HEAD
   const [visibleCount, setVisibleCount] = useState(itemsPerPage);
   const [addressFilter, setAddressFilter] = useState('');
   const [selectedValidator, setSelectedValidator] = useState<ValidatorStatistics | null>(null);
-=======
->>>>>>> 9a29e2f7
 
   const toggleExpanded = (address: string) => {
     const next = new Set(expandedValidators);
@@ -79,7 +74,6 @@
   useEffect(() => {
     const loadAllValidatorStats = async () => {
       if (!api || !isReady || validators.length === 0) return;
-<<<<<<< HEAD
       setIsLoadingAll(true);
       let era = 0;
       try {
@@ -96,16 +90,6 @@
       }
 
       const promises = validators.map(async (validator) => {
-=======
-      
-      setIsLoadingAll(true);
-      const currentEra = await api.query.staking.currentEra();
-      const era = currentEra ? (currentEra as any).unwrap().toNumber() : 1892;
-      
-      // Load stats for all validators in parallel (limit to first 20 for performance)
-      const validatorsToLoad = validators.slice(0, 20);
-      const promises = validatorsToLoad.map(async (validator) => {
->>>>>>> 9a29e2f7
         try {
           const stats = await calculateValidatorStatistics(validator, api, era);
           return { address: validator.address, stats };
@@ -114,20 +98,10 @@
           return null;
         }
       });
-      
+
       const results = await Promise.all(promises);
       const newStats: Record<string, ValidatorStatistics> = {};
-<<<<<<< HEAD
       results.forEach((result) => { if (result) newStats[result.address] = result.stats; });
-=======
-      
-      results.forEach(result => {
-        if (result) {
-          newStats[result.address] = result.stats;
-        }
-      });
-      
->>>>>>> 9a29e2f7
       setValidatorStats(newStats);
       setIsLoadingAll(false);
     };
@@ -138,32 +112,9 @@
   if (isLoadingAll) {
     return (
       <div>
-<<<<<<< HEAD
         <h2 style={headingStyle}>{title}</h2>
         <div style={loadingBoxStyle}>
           <h3 style={{ color: POLKADOT_COLORS.primary }}>Loading Validator Performance Data...</h3>
-=======
-        <h2 style={{ 
-          marginBottom: '1.5rem', 
-          color: POLKADOT_COLORS.black,
-          fontSize: '1.5rem',
-          fontWeight: '700',
-          background: `linear-gradient(135deg, ${POLKADOT_COLORS.primary} 0%, ${POLKADOT_COLORS.violet} 100%)`,
-          WebkitBackgroundClip: 'text',
-          WebkitTextFillColor: 'transparent',
-          backgroundClip: 'text',
-        }}>
-          {title}
-        </h2>
-        <div style={{ 
-          padding: '2rem', 
-          textAlign: 'center',
-          background: `linear-gradient(135deg, ${POLKADOT_COLORS.white} 0%, ${POLKADOT_COLORS.storm200} 100%)`,
-          borderRadius: '12px',
-          border: `1px solid ${POLKADOT_COLORS.storm200}`,
-        }}>
-          <h3 style={{ color: POLKADOT_COLORS.primary, marginBottom: '0.5rem' }}>Loading Validator Performance Data...</h3>
->>>>>>> 9a29e2f7
           <p style={{ color: POLKADOT_COLORS.storm700 }}>Fetching performance statistics</p>
         </div>
       </div>
@@ -176,7 +127,6 @@
 
   return (
     <div>
-<<<<<<< HEAD
       <h2 style={headingStyle}>{title}</h2>
       <div style={{ marginBottom: '1rem' }}>
         <input
@@ -206,152 +156,22 @@
               <th style={thStyle}>Last Block</th>
               <th style={thStyle}>Status</th>
               <th style={thStyle}>Quick Actions</th>
-=======
-      <h2 style={{ 
-        marginBottom: '1.5rem', 
-        color: POLKADOT_COLORS.black,
-        fontSize: '1.5rem',
-        fontWeight: '700',
-        background: `linear-gradient(135deg, ${POLKADOT_COLORS.primary} 0%, ${POLKADOT_COLORS.violet} 100%)`,
-        WebkitBackgroundClip: 'text',
-        WebkitTextFillColor: 'transparent',
-        backgroundClip: 'text',
-      }}>
-        {title}
-      </h2>
-      <div style={{ 
-        overflowX: 'auto',
-        background: POLKADOT_COLORS.white,
-        borderRadius: '12px',
-        border: `1px solid ${POLKADOT_COLORS.storm200}`,
-        boxShadow: `0 4px 16px rgba(230, 0, 122, 0.08)`,
-      }}>
-        <table style={{ width: '100%', borderCollapse: 'collapse' }}>
-          <thead>
-            <tr style={{ 
-              background: `linear-gradient(135deg, ${POLKADOT_COLORS.storm200} 0%, ${POLKADOT_COLORS.white} 100%)`,
-            }}>
-              <th style={{ 
-                padding: '1rem 0.75rem', 
-                textAlign: 'left', 
-                borderBottom: `2px solid ${POLKADOT_COLORS.primary}`,
-                color: POLKADOT_COLORS.storm700,
-                fontWeight: '600',
-                fontSize: '0.875rem',
-                textTransform: 'uppercase',
-                letterSpacing: '0.5px',
-              }}>
-                Rank
-              </th>
-              <th style={{ 
-                padding: '1rem 0.75rem', 
-                textAlign: 'left', 
-                borderBottom: `2px solid ${POLKADOT_COLORS.primary}`,
-                color: POLKADOT_COLORS.storm700,
-                fontWeight: '600',
-                fontSize: '0.875rem',
-                textTransform: 'uppercase',
-                letterSpacing: '0.5px',
-              }}>
-                Identity
-              </th>
-              <th style={{ 
-                padding: '1rem 0.75rem', 
-                textAlign: 'left', 
-                borderBottom: `2px solid ${POLKADOT_COLORS.primary}`,
-                color: POLKADOT_COLORS.storm700,
-                fontWeight: '600',
-                fontSize: '0.875rem',
-                textTransform: 'uppercase',
-                letterSpacing: '0.5px',
-              }}>
-                Address
-              </th>
-              <th style={{ 
-                padding: '1rem 0.75rem', 
-                textAlign: 'left', 
-                borderBottom: `2px solid ${POLKADOT_COLORS.primary}`,
-                color: POLKADOT_COLORS.storm700,
-                fontWeight: '600',
-                fontSize: '0.875rem',
-                textTransform: 'uppercase',
-                letterSpacing: '0.5px',
-              }}>
-                Commission
-              </th>
-              <th style={{ 
-                padding: '1rem 0.75rem', 
-                textAlign: 'left', 
-                borderBottom: `2px solid ${POLKADOT_COLORS.primary}`,
-                color: POLKADOT_COLORS.storm700,
-                fontWeight: '600',
-                fontSize: '0.875rem',
-                textTransform: 'uppercase',
-                letterSpacing: '0.5px',
-              }}>
-                Performance
-              </th>
-              <th style={{ 
-                padding: '1rem 0.75rem', 
-                textAlign: 'left', 
-                borderBottom: `2px solid ${POLKADOT_COLORS.primary}`,
-                color: POLKADOT_COLORS.storm700,
-                fontWeight: '600',
-                fontSize: '0.875rem',
-                textTransform: 'uppercase',
-                letterSpacing: '0.5px',
-              }}>
-                Last Block
-              </th>
-              <th style={{ 
-                padding: '1rem 0.75rem', 
-                textAlign: 'left', 
-                borderBottom: `2px solid ${POLKADOT_COLORS.primary}`,
-                color: POLKADOT_COLORS.storm700,
-                fontWeight: '600',
-                fontSize: '0.875rem',
-                textTransform: 'uppercase',
-                letterSpacing: '0.5px',
-              }}>
-                Status
-              </th>
->>>>>>> 9a29e2f7
             </tr>
           </thead>
           <tbody>
             {filteredValidators.slice(0, visibleCount).map((validator) => {
               const stats = validatorStats[validator.address];
               const isExpanded = expandedValidators.has(validator.address);
-<<<<<<< HEAD
-=======
-              
->>>>>>> 9a29e2f7
               return (
                 <React.Fragment key={validator.address}>
-                  <tr 
-                    style={{ 
+                  <tr
+                    style={{
                       borderBottom: `1px solid ${POLKADOT_COLORS.storm200}`,
                       cursor: 'pointer',
                       background: isExpanded ? POLKADOT_COLORS.storm200 : 'transparent',
-<<<<<<< HEAD
-=======
-                      transition: 'all 0.2s ease',
-                    }}
-                    onClick={() => handleRowClick(validator.address)}
-                    onMouseEnter={(e) => {
-                      if (!isExpanded) {
-                        e.currentTarget.style.background = POLKADOT_COLORS.storm200;
-                      }
-                    }}
-                    onMouseLeave={(e) => {
-                      if (!isExpanded) {
-                        e.currentTarget.style.background = 'transparent';
-                      }
->>>>>>> 9a29e2f7
                     }}
                     onClick={() => toggleExpanded(validator.address)}
                   >
-<<<<<<< HEAD
                     <td style={tdStyle}>{validator.rank}</td>
                     <td style={tdStyle}>{validator.identity}</td>
                     <td style={{ ...tdStyle, fontFamily: 'monospace', fontSize: '0.875rem', color: POLKADOT_COLORS.storm700 }}>
@@ -414,157 +234,6 @@
                             <div style={{ maxHeight: '150px', overflowY: 'auto' }}>
                               {stats.eraPoints.slice(-10).reverse().map((ep, i) => (
                                 <div key={i}>Era {stats.eraPoints.length - 10 + i}: <strong>{ep.toLocaleString()}</strong> points</div>
-=======
-                    <td style={{ padding: '1rem 0.75rem', fontWeight: '600', color: POLKADOT_COLORS.black }}>
-                      {validator.rank}
-                    </td>
-                    <td style={{ padding: '1rem 0.75rem', fontWeight: '500', color: POLKADOT_COLORS.black }}>
-                      {validator.identity}
-                    </td>
-                    <td style={{ 
-                      padding: '1rem 0.75rem', 
-                      fontFamily: 'monospace', 
-                      fontSize: '0.875rem',
-                      color: POLKADOT_COLORS.storm700,
-                    }}>
-                      {validator.address.slice(0, 8)}...{validator.address.slice(-8)}
-                    </td>
-                    <td style={{ padding: '1rem 0.75rem', fontWeight: '500', color: POLKADOT_COLORS.black }}>
-                      {validator.commission.toFixed(2)}%
-                    </td>
-                    <td style={{ padding: '1rem 0.75rem' }}>
-                      {stats ? (
-                        <span style={{ 
-                          color: getValidatorPerformanceColor(stats.performance),
-                          fontWeight: '600',
-                          fontSize: '0.875rem',
-                        }}>
-                          {stats.performance.toFixed(1)}%
-                        </span>
-                      ) : (
-                        <span style={{ color: POLKADOT_COLORS.storm700 }}>-</span>
-                      )}
-                    </td>
-                    <td style={{ padding: '1rem 0.75rem' }}>
-                      {stats ? (
-                        <span style={{ color: POLKADOT_COLORS.black, fontWeight: '500' }}>
-                          {stats.lastEraPoints.toLocaleString()}
-                        </span>
-                      ) : (
-                        <span style={{ color: POLKADOT_COLORS.storm700 }}>-</span>
-                      )}
-                    </td>
-                    <td style={{ padding: '1rem 0.75rem' }}>
-                      <span
-                        style={{
-                          background: validator.active 
-                            ? `linear-gradient(135deg, #28a745 0%, #20c997 100%)` 
-                            : `linear-gradient(135deg, #dc3545 0%, #fd7e14 100%)`,
-                          color: POLKADOT_COLORS.white,
-                          padding: '0.5rem 0.75rem',
-                          borderRadius: '6px',
-                          fontSize: '0.75rem',
-                          fontWeight: '600',
-                          textTransform: 'uppercase',
-                          letterSpacing: '0.5px',
-                          boxShadow: '0 2px 4px rgba(0,0,0,0.1)',
-                        }}
-                      >
-                        {validator.active ? 'Active' : 'Inactive'}
-                      </span>
-                    </td>
-                  </tr>
-                  
-                  {/* Expanded details row */}
-                  {isExpanded && stats && (
-                    <tr style={{ 
-                      background: `linear-gradient(135deg, ${POLKADOT_COLORS.storm200} 0%, ${POLKADOT_COLORS.white} 100%)`,
-                    }}>
-                      <td colSpan={7} style={{ padding: '1.5rem' }}>
-                        <div style={{ 
-                          display: 'grid', 
-                          gridTemplateColumns: 'repeat(auto-fit, minmax(250px, 1fr))', 
-                          gap: '1.5rem' 
-                        }}>
-                          <div style={{
-                            background: POLKADOT_COLORS.white,
-                            padding: '1rem',
-                            borderRadius: '8px',
-                            border: `1px solid ${POLKADOT_COLORS.storm200}`,
-                          }}>
-                            <h4 style={{ 
-                              margin: '0 0 0.75rem 0', 
-                              color: POLKADOT_COLORS.primary,
-                              fontSize: '0.875rem',
-                              fontWeight: '600',
-                              textTransform: 'uppercase',
-                              letterSpacing: '0.5px',
-                            }}>
-                              Staking Information
-                            </h4>
-                            <div style={{ fontSize: '0.875rem', color: POLKADOT_COLORS.black }}>
-                              <div style={{ marginBottom: '0.25rem' }}>Total Stake: <strong>{formatStake(stats.totalStake)} DOT</strong></div>
-                              <div style={{ marginBottom: '0.25rem' }}>Self Stake: <strong>{formatStake(stats.selfStake)} DOT</strong></div>
-                              <div style={{ marginBottom: '0.25rem' }}>Other Stake: <strong>{formatStake(stats.otherStake)} DOT</strong></div>
-                              <div>Nominators: <strong>{stats.nominators}</strong></div>
-                            </div>
-                          </div>
-                          
-                          <div style={{
-                            background: POLKADOT_COLORS.white,
-                            padding: '1rem',
-                            borderRadius: '8px',
-                            border: `1px solid ${POLKADOT_COLORS.storm200}`,
-                          }}>
-                            <h4 style={{ 
-                              margin: '0 0 0.75rem 0', 
-                              color: POLKADOT_COLORS.primary,
-                              fontSize: '0.875rem',
-                              fontWeight: '600',
-                              textTransform: 'uppercase',
-                              letterSpacing: '0.5px',
-                            }}>
-                              Performance Metrics
-                            </h4>
-                            <div style={{ fontSize: '0.875rem', color: POLKADOT_COLORS.black }}>
-                              <div style={{ marginBottom: '0.25rem' }}>Total Era Points: <strong>{stats.totalEraPoints.toLocaleString()}</strong></div>
-                              <div style={{ marginBottom: '0.25rem' }}>Average Era Points: <strong>{stats.averageEraPoints.toFixed(0)}</strong></div>
-                              <div style={{ marginBottom: '0.25rem' }}>Last Block Points: <strong>{stats.lastEraPoints.toLocaleString()}</strong></div>
-                              <div>Performance: <strong style={{ color: getValidatorPerformanceColor(stats.performance) }}>{stats.performance.toFixed(1)}%</strong></div>
-                            </div>
-                          </div>
-                          
-                          <div style={{
-                            background: POLKADOT_COLORS.white,
-                            padding: '1rem',
-                            borderRadius: '8px',
-                            border: `1px solid ${POLKADOT_COLORS.storm200}`,
-                          }}>
-                            <h4 style={{ 
-                              margin: '0 0 0.75rem 0', 
-                              color: POLKADOT_COLORS.primary,
-                              fontSize: '0.875rem',
-                              fontWeight: '600',
-                              textTransform: 'uppercase',
-                              letterSpacing: '0.5px',
-                            }}>
-                              Recent Block Performance
-                            </h4>
-                            <div style={{ 
-                              fontSize: '0.875rem', 
-                              maxHeight: '150px', 
-                              overflowY: 'auto',
-                              color: POLKADOT_COLORS.black,
-                            }}>
-                              {stats.eraPoints.slice(-10).reverse().map((ep, i) => (
-                                <div key={i} style={{ 
-                                  marginBottom: '0.25rem',
-                                  padding: '0.25rem 0',
-                                  borderBottom: `1px solid ${POLKADOT_COLORS.storm200}`,
-                                }}>
-                                  Era {stats.eraPoints.length - 10 + i}: <strong>{ep.toLocaleString()}</strong> points
-                                </div>
->>>>>>> 9a29e2f7
                               ))}
                             </div>
                           </div>
@@ -578,7 +247,6 @@
           </tbody>
         </table>
       </div>
-<<<<<<< HEAD
       {visibleCount < filteredValidators.length && (
         <div style={{ textAlign: 'center', marginTop: '1rem' }}>
           <button onClick={() => setVisibleCount(visibleCount + 50)} style={{ padding: '0.5rem 1rem', background: POLKADOT_COLORS.primary, color: 'white', border: 'none', borderRadius: '4px' }}>
@@ -622,9 +290,4 @@
 const cardStyle: React.CSSProperties = { background: POLKADOT_COLORS.white, padding: '1rem', borderRadius: '8px', border: `1px solid ${POLKADOT_COLORS.storm200}` };
 const loadingBoxStyle: React.CSSProperties = { padding: '2rem', textAlign: 'center', background: `linear-gradient(135deg, ${POLKADOT_COLORS.white}, ${POLKADOT_COLORS.storm200})`, borderRadius: '12px' };
 const modalOverlayStyle: React.CSSProperties = { position: 'fixed', top: 0, left: 0, right: 0, bottom: 0, background: 'rgba(0,0,0,0.5)', display: 'flex', alignItems: 'center', justifyContent: 'center', zIndex: 9999 };
-const modalContentStyle: React.CSSProperties = { background: 'white', padding: '1.5rem', borderRadius: '8px', minWidth: '320px', maxWidth: '500px' };
-=======
-    </div>
-  );
-}; 
->>>>>>> 9a29e2f7
+const modalContentStyle: React.CSSProperties = { background: 'white', padding: '1.5rem', borderRadius: '8px', minWidth: '320px', maxWidth: '500px' };